--- conflicted
+++ resolved
@@ -344,7 +344,6 @@
   isFirstUpdate: boolean,
   finishedTest?: Set<TestItem>,
 ) {
-<<<<<<< HEAD
   const groups = groupTasksByPattern(new Map(), vscodeFile.children, vitestFile.tasks)
   for (const [data, tasks] of groups.entries()) {
     const primaryTask = getPrimaryResultTask(tasks)
@@ -352,92 +351,13 @@
       if (finished) {
         finishedTest && finishedTest.add(data.item)
         run.skipped(data.item)
-=======
-  sync(run, vscodeFile.children, vitestFile.tasks)
-
-  function sync(
-    run: TestRun,
-    vscode: (TestDescribe | TestCase)[],
-    vitest: Task[],
-  ) {
-    const set = new Set(vscode)
-    for (const task of vitest) {
-      const data = matchTask(task, set)
-      if (task.type === 'test' || task.type === 'custom') {
-        // for now, display logs after all tests are finished.
-        // TODO: append logs during test execution using `onUserConsoleLog` rpc.
-        if (finished) {
-          for (const log of task.logs ?? []) {
-            // LF to CRLF https://code.visualstudio.com/api/extension-guides/testing#test-output
-            const output = log.content.replace(/(?<!\r)\n/g, '\r\n')
-            run.appendOutput(output, undefined, data.item)
-          }
-        }
-        if (task.result == null) {
-          if (finished) {
-            finishedTest && finishedTest.add(data.item)
-            run.skipped(data.item)
-          }
-          else if (isFirstUpdate) {
-            run.started(data.item)
-          }
-        }
-        else {
-          if (finishedTest) {
-            if (finishedTest.has(data.item))
-              continue
-          }
-
-          switch (task.result?.state) {
-            case 'pass':
-              run.passed(data.item, task.result.duration)
-              finishedTest && finishedTest.add(data.item)
-              break
-            case 'fail':
-              run.failed(
-                data.item,
-                task.result.errors?.map(i => testMessageForTestError(data.item, i)) ?? [],
-                task.result.duration,
-              )
-              finishedTest && finishedTest.add(data.item)
-              break
-            case 'skip':
-            case 'todo':
-              run.skipped(data.item)
-              finishedTest && finishedTest.add(data.item)
-              break
-            case 'run':
-              run.started(data.item)
-              break
-            case 'only':
-              break
-            default:
-              console.error('unexpected result state', task.result)
-          }
-        }
->>>>>>> ffd0ebec
       }
       else if (isFirstUpdate) {
         run.started(data.item)
       }
     }
-<<<<<<< HEAD
     else {
       if (finishedTest?.has(data.item))
-=======
-  }
-
-  function matchTask(
-    task: Task,
-    candidates: Set<TestDescribe | TestCase>,
-  ): TestDescribe | TestCase {
-    let ans: (TestDescribe | TestCase) | undefined
-    for (const candidate of candidates) {
-      if (task.type === 'suite' && !(candidate instanceof TestDescribe))
-        continue
-
-      if ((task.type === 'test' || task.type === 'custom') && !(candidate instanceof TestCase))
->>>>>>> ffd0ebec
         continue
 
       const duration = tasks.reduce((acc, i) => acc + (i.result?.duration ?? 0), 0)
