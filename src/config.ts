--- conflicted
+++ resolved
@@ -6,10 +6,7 @@
 import { getVitestCommand, getVitestVersion, isNodeAvailable } from './pure/utils'
 
 export const extensionId = 'vitest.explorer'
-<<<<<<< HEAD
-=======
 export const testControllerId = 'vitest'
->>>>>>> d447675d
 
 export function getConfigValue<T>(
   rootConfig: WorkspaceConfiguration,
